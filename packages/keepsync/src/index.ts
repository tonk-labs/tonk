--- conflicted
+++ resolved
@@ -2,11 +2,7 @@
 export * from './engine/index.js';
 
 // Export the middleware
-<<<<<<< HEAD
-export {readDoc, writeDoc, sync, listenToDoc} from './middleware/index.js';
-=======
-export {ls, mkDir, rm, readDoc, writeDoc, sync} from './middleware/index.js';
->>>>>>> c89c9f4b
+export {ls, mkDir, rm, readDoc, writeDoc, sync, listenToDoc} from './middleware/index.js';
 export type {SyncOptions, DocumentId} from './middleware/index.js';
 
 // This is useful for exploring the filesystem
