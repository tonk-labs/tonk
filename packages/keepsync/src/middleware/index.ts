<<<<<<< HEAD
import {sync, readDoc, writeDoc, listenToDoc} from './sync.js';
import {DocumentId} from '@automerge/automerge-repo';
export type {DocumentId};

export {sync, readDoc, writeDoc, listenToDoc};
=======
import {sync, ls, mkDir, rm, readDoc, writeDoc} from './sync.js';
import {DocumentId} from '@automerge/automerge-repo';
export type {DocumentId};

export {ls, sync, mkDir, rm, readDoc, writeDoc};
>>>>>>> c89c9f4b
export type {SyncOptions} from './sync.js';<|MERGE_RESOLUTION|>--- conflicted
+++ resolved
@@ -1,14 +1,6 @@
-<<<<<<< HEAD
-import {sync, readDoc, writeDoc, listenToDoc} from './sync.js';
+import {sync, ls, mkDir, rm, readDoc, writeDoc, listenToDoc} from './sync.js';
 import {DocumentId} from '@automerge/automerge-repo';
 export type {DocumentId};
 
-export {sync, readDoc, writeDoc, listenToDoc};
-=======
-import {sync, ls, mkDir, rm, readDoc, writeDoc} from './sync.js';
-import {DocumentId} from '@automerge/automerge-repo';
-export type {DocumentId};
-
-export {ls, sync, mkDir, rm, readDoc, writeDoc};
->>>>>>> c89c9f4b
+export {ls, sync, mkDir, rm, readDoc, writeDoc, listenToDoc};
 export type {SyncOptions} from './sync.js';