<<<<<<< HEAD
const { ipcMain, shell } = require("electron");
const { getConfig } = require("../config.js");
const path = require("node:path");
const util = require("node:util");
const child_process = require("node:child_process");
const http = require("node:http");

const exec = util.promisify(child_process.exec);

ipcMain.handle("launch-app", async (event, projectPath) => {
    try {
        const isAppRunning = await checkAppStatus();
        if (isAppRunning) {
            await shell.openExternal("http://localhost:8080");
            return true;
        }
        // Launch the app with the docId as a query parameter
        // You'll need to adjust this based on how your app is actually launched
        // Assuming you're using npm start or similar to launch the app
        let config = getConfig();
        let storesPath = path.join(config.homePath, "stores");
        console.log({ projectPath });

        // Execute the command and wait for it to finish
        const { stdout, stderr } = await exec(
            `cd "${projectPath}" && tonk serve -f ${storesPath}`
        );

        if (stderr) {
            // Handle potential errors written to stderr, even if the command exits successfully
            console.warn(`Command stderr: ${stderr}`);
        }
        console.log(`Command stdout: ${stdout}`);

        await shell.openExternal("http://localhost:8080");

        return true;
    } catch (error) {
        // The awaited exec will throw an error if the command fails (non-zero exit code)
        console.error(`Error launching app: ${error.stderr || error.message}`);
        throw new Error(error.stderr || error.message);
    }
});

ipcMain.handle("stop-and-reset", async () => {
    await exec(`pkill -f "tonk serve"`);
});

ipcMain.handle("open-external-link", async (event, link) => {
    await shell.openExternal(link);
});

ipcMain.handle("is-app-running", async () => {
    return await checkAppStatus();
=======
const { ipcMain, shell } = require('electron');
const { getConfig } = require('../config.js');
const path = require('node:path');
const http = require('http');

ipcMain.handle('launch-app', async (event, projectPath) => {
  try {
    const distPath = path.join(projectPath, 'dist');
    // Set the distPath via API call
    const requestData = JSON.stringify({ distPath });
    
    return new Promise((resolve, reject) => {
      const req = http.request({
        hostname: 'localhost',
        port: 8080,
        path: '/api/toggle-dist-path',
        method: 'POST',
        headers: {
          'Content-Type': 'application/json',
          'Content-Length': Buffer.byteLength(requestData)
        }
      }, (res) => {
        if (res.statusCode === 200) {
          shell.openExternal('http://localhost:8080');
          resolve(true);
        } else {
          reject(new Error(`Failed to set distPath: Status ${res.statusCode}`));
        }
      });
      
      req.on('error', (error) => {
        console.error('Error configuring server:', error);
        reject(error);
      });
      
      req.write(requestData);
      req.end();
    });
  } catch (error) {
    console.error('Error launching app:', error);
    throw error;
  }
>>>>>>> e70ca34a
});

const checkAppStatus = async () => {
    return new Promise((resolve) => {
        const req = http.get("http://localhost:8080", (res) => {
            // any response signifies the server is active
            resolve(true);
            res.resume(); // ensure response data is consumed
        });

        req.on("error", (err) => {
            // typically econnrefused if the server is down
            // console.warn(`app status check failed: ${err.message}`); // optional: more detailed logging
            resolve(false);
        });

        // prevent indefinite hangs
        req.setTimeout(1000, () => {
            req.destroy();
            // console.warn('app status check timed out.'); // optional: timeout logging
            resolve(false);
        });
    });
};<|MERGE_RESOLUTION|>--- conflicted
+++ resolved
@@ -1,59 +1,3 @@
-<<<<<<< HEAD
-const { ipcMain, shell } = require("electron");
-const { getConfig } = require("../config.js");
-const path = require("node:path");
-const util = require("node:util");
-const child_process = require("node:child_process");
-const http = require("node:http");
-
-const exec = util.promisify(child_process.exec);
-
-ipcMain.handle("launch-app", async (event, projectPath) => {
-    try {
-        const isAppRunning = await checkAppStatus();
-        if (isAppRunning) {
-            await shell.openExternal("http://localhost:8080");
-            return true;
-        }
-        // Launch the app with the docId as a query parameter
-        // You'll need to adjust this based on how your app is actually launched
-        // Assuming you're using npm start or similar to launch the app
-        let config = getConfig();
-        let storesPath = path.join(config.homePath, "stores");
-        console.log({ projectPath });
-
-        // Execute the command and wait for it to finish
-        const { stdout, stderr } = await exec(
-            `cd "${projectPath}" && tonk serve -f ${storesPath}`
-        );
-
-        if (stderr) {
-            // Handle potential errors written to stderr, even if the command exits successfully
-            console.warn(`Command stderr: ${stderr}`);
-        }
-        console.log(`Command stdout: ${stdout}`);
-
-        await shell.openExternal("http://localhost:8080");
-
-        return true;
-    } catch (error) {
-        // The awaited exec will throw an error if the command fails (non-zero exit code)
-        console.error(`Error launching app: ${error.stderr || error.message}`);
-        throw new Error(error.stderr || error.message);
-    }
-});
-
-ipcMain.handle("stop-and-reset", async () => {
-    await exec(`pkill -f "tonk serve"`);
-});
-
-ipcMain.handle("open-external-link", async (event, link) => {
-    await shell.openExternal(link);
-});
-
-ipcMain.handle("is-app-running", async () => {
-    return await checkAppStatus();
-=======
 const { ipcMain, shell } = require('electron');
 const { getConfig } = require('../config.js');
 const path = require('node:path');
@@ -96,28 +40,8 @@
     console.error('Error launching app:', error);
     throw error;
   }
->>>>>>> e70ca34a
 });
 
-const checkAppStatus = async () => {
-    return new Promise((resolve) => {
-        const req = http.get("http://localhost:8080", (res) => {
-            // any response signifies the server is active
-            resolve(true);
-            res.resume(); // ensure response data is consumed
-        });
-
-        req.on("error", (err) => {
-            // typically econnrefused if the server is down
-            // console.warn(`app status check failed: ${err.message}`); // optional: more detailed logging
-            resolve(false);
-        });
-
-        // prevent indefinite hangs
-        req.setTimeout(1000, () => {
-            req.destroy();
-            // console.warn('app status check timed out.'); // optional: timeout logging
-            resolve(false);
-        });
-    });
-};+ipcMain.handle("open-external-link", async (event, link) => {
+    await shell.openExternal(link);
+});
