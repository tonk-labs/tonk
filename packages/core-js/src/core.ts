--- conflicted
+++ resolved
@@ -594,11 +594,9 @@
    * console.log(doc.timestamps.modified);  // number
    * ```
    */
-<<<<<<< HEAD
+
   async readFile(path: string): Promise<DocumentData> {
-=======
-  async readFile(path: string): Promise<any> {
->>>>>>> df680af2
+
     try {
       const result = await this.#wasm.readFile(path);
       if (result === null) {
