use crate::authority;
use crate::crypto::Keypair;
<<<<<<< HEAD
use crate::delegation::{Delegation, DelegationPayload};
use crate::keystore::Keystore;
=======
use crate::delegation::{self, Delegation};
use crate::profile;
>>>>>>> debd5c2a
use anyhow::{Context, Result};
use base64::{engine::general_purpose::STANDARD, Engine};
use serde::{Deserialize, Serialize};
use std::collections::HashMap;
use std::fs;
use std::io::{self, Write};

/// Format time remaining until expiration
fn format_time_remaining(exp: i64) -> String {
    let now = chrono::Utc::now().timestamp();
    let remaining = exp - now;

    if remaining < 0 {
        return "EXPIRED".to_string();
    }

    if remaining == i64::MAX - now {
        return "never".to_string();
    }

    let days = remaining / 86400;
    let hours = (remaining % 86400) / 3600;
    let mins = (remaining % 3600) / 60;

    if days > 365 {
        "never".to_string()
    } else if days > 0 {
        format!("{}d {}h", days, hours)
    } else if hours > 0 {
        format!("{}h {}m", hours, mins)
    } else {
        format!("{}m", mins)
    }
}

/// List all spaces accessible by the active authority
pub async fn list() -> Result<()> {
    // Get operator DID
    let keystore = Keystore::new().context("Failed to initialize keystore")?;
    let operator = keystore
        .get_or_create_keypair()
        .context("Failed to get operator keypair")?;
    let operator_did = operator.to_did_key();

    // Get active authority
    let authorities = authority::get_authorities()?;
    if authorities.is_empty() {
        println!("⚠  No active session");
        println!("   Run 'tonk login' to authenticate\n");
        return Ok(());
    }

    let active_authority = crate::session::get_active_authority_from_list(&authorities)?;

    // Get active space from state
    let active_space_did = crate::state::get_active_space(&active_authority.did)?;

    // Collect spaces for active authority
    let spaces = crate::session::collect_spaces_for_authority(&operator_did, &active_authority.did)?;

    if spaces.is_empty() {
        println!("⚠  No accessible spaces\n");
        return Ok(());
    }

    // Sort spaces: auth space first, then alphabetically
    let mut sorted_spaces: Vec<_> = spaces.values().collect();
    sorted_spaces.sort_by(|a, b| match (a.is_auth_space, b.is_auth_space) {
        (true, false) => std::cmp::Ordering::Less,
        (false, true) => std::cmp::Ordering::Greater,
        _ => a.space_did.cmp(&b.space_did),
    });

    // Display each space
    for space in sorted_spaces {
        let is_active = active_space_did.as_ref() == Some(&space.space_did);
        let dim_start = if is_active { "" } else { "\x1b[2m" };
        let dim_end = if is_active { "" } else { "\x1b[0m" };

        // Top separator
        if is_active {
            println!("════════════════════════════════════════════════════════════════");
        } else {
            println!("{}────────────────────────────────────────────────────────────────{}", dim_start, dim_end);
        }

        // Try to load space metadata to get the name
        let space_name = if let Ok(Some(meta)) = crate::metadata::SpaceMetadata::load(&space.space_did) {
            Some(meta.name)
        } else {
            None
        };

        let emoji = if space.is_auth_space { "🔐" } else { "🏠" };
        if space.is_auth_space {
            if let Some(name) = &space_name {
                if name != &space.space_did {
                    println!("{}{} {} ({}) (authorization space){}", dim_start, emoji, name, space.space_did, dim_end);
                } else {
                    println!("{}{} {} (authorization space){}", dim_start, emoji, space.space_did, dim_end);
                }
            } else {
                println!("{}{} {} (authorization space){}", dim_start, emoji, space.space_did, dim_end);
            }
        } else {
            if let Some(name) = &space_name {
                if name != &space.space_did {
                    println!("{}{} {} ({}){}", dim_start, emoji, name, space.space_did, dim_end);
                } else {
                    println!("{}{} {}{}", dim_start, emoji, space.space_did, dim_end);
                }
            } else {
                println!("{}{} {}{}", dim_start, emoji, space.space_did, dim_end);
            }
        }

        // Group and deduplicate commands
        let mut command_exps: HashMap<String, i64> = HashMap::new();
        for (cmd, exp) in &space.commands {
            command_exps
                .entry(cmd.clone())
                .and_modify(|e| *e = (*e).max(*exp))
                .or_insert(*exp);
        }

        let mut commands: Vec<_> = command_exps.into_iter().collect();
        commands.sort_by(|a, b| a.0.cmp(&b.0));

        for (j, (cmd, exp)) in commands.iter().enumerate() {
            let is_last = j == commands.len() - 1;
            let prefix = if is_last { "└─" } else { "├─" };
            let time_str = format_time_remaining(*exp);
            if time_str == "never" {
                println!("{}   {} ⚙️  {}{}", dim_start, prefix, cmd, dim_end);
            } else {
                println!("{}   {} ⚙️  {} (expires: {}){}", dim_start, prefix, cmd, time_str, dim_end);
            }
        }

        // Bottom separator
        if is_active {
            println!("════════════════════════════════════════════════════════════════\n");
        } else {
            println!("{}────────────────────────────────────────────────────────────────{}\n", dim_start, dim_end);
        }
    }

    Ok(())
}


/// Create a new space
pub async fn create(name: String, owners: Option<Vec<String>>, _description: Option<String>) -> Result<()> {
    println!("🚀 Creating space: {}\n", name);

    // Get active authority (required for space creation)
    let authority = authority::get_active_authority()?
        .context("No active authority. Please run 'tonk login' first")?;

    println!("👤 Authority: {}\n", authority::format_authority_did(&authority.did));

    // Collect owner DIDs
    let mut owner_dids = Vec::new();

    // Always include the active authority as an owner
    owner_dids.push(authority.did.clone());

    // Handle additional owners
    if let Some(provided_owners) = owners {
        // Validate and add provided owners
        for owner in &provided_owners {
            if !owner.starts_with("did:key:") {
                anyhow::bail!("Invalid owner DID: {}. Must be a did:key identifier", owner);
            }
            if owner != &authority.did && !owner_dids.contains(owner) {
                owner_dids.push(owner.clone());
            }
        }
    } else {
        // Interactive mode: ask for additional owners
        println!("Additional owners (did:key identifiers, one per line, empty line to finish):");
        loop {
            print!("> ");
            io::stdout().flush()?;

            let mut input = String::new();
            io::stdin().read_line(&mut input)?;
            let input = input.trim();

            if input.is_empty() {
                break;
            }

            if !input.starts_with("did:key:") {
                println!("   ⚠  Invalid DID format. Must start with 'did:key:'");
                continue;
            }

            if input == authority.did {
                println!("   ℹ  Authority already included as owner");
                continue;
            }

            if owner_dids.contains(&input.to_string()) {
                println!("   ℹ  Already added");
                continue;
            }

            owner_dids.push(input.to_string());
            println!("   ✓ Added");
        }
        println!();
    }

    println!("👥 Owners ({}):", owner_dids.len());
    for owner in &owner_dids {
        println!("   • {}", authority::format_authority_did(owner));
    }
    println!();

    // Generate space keypair (temporary - used only for signing owner delegations)
    let space_keypair = Keypair::generate();
    let space_did = space_keypair.to_did_key();

    println!("🏠 Space DID: {}\n", space_did);

    // Create delegations from space to each owner
    println!("📜 Creating owner delegations...");
    for owner_did in &owner_dids {
        create_owner_delegation(&space_keypair, &space_did, owner_did)?;
        println!("   ✓ {}", authority::format_authority_did(owner_did));
    }
    println!();

    // Save space metadata
    let space_metadata = crate::metadata::SpaceMetadata::new(
        name.clone(),
        owner_dids.clone(),
    );
    space_metadata.save(&space_did)?;

    // Add space to the current session
    crate::state::add_space_to_session(&authority.did, &space_did)?;

    // Set this as the active space for the current session
    crate::state::set_active_space(&authority.did, &space_did)?;

    println!("✅ Space created and set as active!");
    println!("   Operators under these authorities now have access to the space.\n");

    Ok(())
}

/// Create a delegation from space to an owner
fn create_owner_delegation(
    space_keypair: &Keypair,
    space_did: &str,
    owner_did: &str,
) -> Result<()> {
    // Create delegation payload: Space → Owner with full access
    let payload = DelegationPayload {
        iss: space_did.to_string(),
        aud: owner_did.to_string(),
        cmd: "/".to_string(), // Full access
        sub: Some(space_did.to_string()), // Subject is the space itself
        exp: i64::MAX, // Never expires (permanent ownership)
        pol: Vec::new(),
    };

    // Sign the payload
    let payload_json = serde_json::to_string(&payload)?;
    let signature_obj = space_keypair.sign(payload_json.as_bytes());
    let signature = STANDARD.encode(signature_obj.to_bytes());

    // Create delegation
    let delegation = Delegation {
        payload,
        signature,
    };

    // Verify the signature
    delegation.verify().context("Failed to verify delegation signature")?;

    // Save delegation to owner's access directory
    // This goes to: ~/.tonk/access/{owner_did}/{space_did}/{exp}-{hash}.json
    let home = crate::util::home_dir().context("Could not determine home directory")?;
    let owner_access_dir = home
        .join(".tonk")
        .join("access")
        .join(owner_did)
        .join(space_did);

    fs::create_dir_all(&owner_access_dir)?;

    let hash = delegation.hash();
    let filename = format!("{}-{}.json", delegation.payload.exp, hash);
    let delegation_path = owner_access_dir.join(filename);

<<<<<<< HEAD
    let delegation_json = serde_json::to_string_pretty(&delegation)?;
    fs::write(&delegation_path, delegation_json)?;
=======
    // Save space configuration
    space_config
        .save()
        .context("Failed to save space configuration")?;

    // Save space keypair
    space_config
        .save_keypair(&space_keypair)
        .context("Failed to save space keypair")?;

    let path: PathBuf = space_config.space_dir()?;
    println!("   Saved to:  {}\n", path.display());

    // Update global config to set this as the active space
    let mut global_config: GlobalConfig =
        GlobalConfig::load().context("Failed to load global config")?;

    global_config.active_space = Some(space_id);
    global_config
        .save()
        .context("Failed to save global config")?;

    println!("✅ Space created and set as active!\n");

    // Step 1: Get or create the active profile (derive from authority if needed)
    println!("🔐 Setting up ownership delegation...\n");
    let (profile, profile_keypair) = profile::get_or_create_default()
        .context("Failed to get or create profile")?;

    println!("👤 Profile DID: {}", profile.did);
    println!("   Profile ID:  {}\n", profile.id);

    // Step 2: Create UCAN delegation: Space DID → Profile DID with full capabilities
    let ownership_delegation = delegation::create_ownership_delegation(
        &space_keypair,
        &profile_keypair,
        &space_keypair,
    )
    .context("Failed to create ownership delegation")?;

    // Step 3: Save the delegation
    let cli_delegation = Delegation::from_ucan(ownership_delegation);
    cli_delegation
        .save()
        .context("Failed to save ownership delegation")?;

    println!();

    // Step 4: Discard the space private key after delegation
    let key_path = space_config.space_dir()?.join("key.json");
    if key_path.exists() {
        fs::remove_file(&key_path).context("Failed to delete space private key")?;
        println!("🔒 Space private key deleted (access via delegation only)\n");
    }

    println!("✅ Ownership delegation complete!");
    println!("   You now have full access to this space via your profile.\n");
>>>>>>> debd5c2a

    Ok(())
}

/// Invitation file format
#[derive(Debug, Clone, Serialize, Deserialize)]
struct InviteFile {
    /// Secret - hash of the invitation delegation
    secret: String,

    /// Invite code - last 5 characters of signed hash (base58btc)
    code: String,

    /// Authorization chain: [space → authority, authority → operator, operator → membership]
    authorization: Vec<Delegation>,
}

/// Invite a collaborator to a space
pub async fn invite(email: String, space_name: Option<String>) -> Result<()> {
    println!("🎫 Inviting {} to space\n", email);

    // Get operator keypair
    let keystore = Keystore::new().context("Failed to initialize keystore")?;
    let operator = keystore.get_or_create_keypair()?;
    let operator_did = operator.to_did_key();

    // Get active authority
    let authority = authority::get_active_authority()?
        .context("No active authority. Please run 'tonk login' first")?;

    // Get the space to invite to
    let space_did = if let Some(name) = &space_name {
        // Look up space by name from active session's spaces
        let spaces = crate::state::list_spaces_for_session(&authority.did)?;

        // Try to find space by looking up metadata
        let mut found_did = None;
        for space_did in &spaces {
            if let Ok(Some(meta)) = crate::metadata::SpaceMetadata::load(space_did) {
                if &meta.name == name {
                    found_did = Some(space_did.clone());
                    break;
                }
            }
        }

        found_did.context(format!("Space '{}' not found", name))?
    } else if let Some(active_id) = crate::state::get_active_space(&authority.did)? {
        active_id
    } else {
        anyhow::bail!("No active space. Create one with 'tonk space create' or specify --space");
    };

    // Load space metadata to get the name
    let space_meta = crate::metadata::SpaceMetadata::load(&space_did)?
        .context("Space metadata not found")?;

    println!("📍 Space: {} ({})\n", space_meta.name, space_did);

    // Convert email to did:mailto
    let invitee_did = format!("did:mailto:{}", email);
    println!("📧 Invitee: {}\n", invitee_did);

    // Step 1: Create delegation from operator → did:mailto (invitation)
    println!("1️⃣  Creating invitation delegation...");
    let invitation_payload = DelegationPayload {
        iss: operator_did.clone(),
        aud: invitee_did.clone(),
        cmd: "/".to_string(),
        sub: Some(space_did.clone()),
        exp: i64::MAX, // Never expires
        pol: Vec::new(),
    };

    let invitation_json = serde_json::to_string(&invitation_payload)?;
    let invitation_signature = operator.sign(invitation_json.as_bytes());
    let invitation = Delegation {
        payload: invitation_payload,
        signature: STANDARD.encode(invitation_signature.to_bytes()),
    };

    // Step 2: Store invitation under ~/.tonk/access/did:mailto:.../did:key:space/...
    println!("2️⃣  Storing invitation...");
    let invitation_hash = invitation.hash();
    let home = crate::util::home_dir().context("Could not determine home directory")?;
    let invitation_dir = home
        .join(".tonk")
        .join("access")
        .join(&invitee_did)
        .join(&space_did);
    fs::create_dir_all(&invitation_dir)?;

    let invitation_path = invitation_dir.join(format!("{}-{}.json", invitation.payload.exp, invitation_hash));
    fs::write(&invitation_path, serde_json::to_string_pretty(&invitation)?)?;
    println!("   ✓ Saved invitation");

    // Step 3: Generate invite code - sign hash with operator key, take last 5 chars in base58btc
    println!("3️⃣  Generating invite code...");
    let hash_signature = operator.sign(invitation_hash.as_bytes());
    let hash_sig_bytes = hash_signature.to_bytes();
    let hash_sig_b58 = bs58::encode(&hash_sig_bytes).into_string();
    let invite_code = hash_sig_b58.chars().rev().take(5).collect::<String>()
        .chars().rev().collect::<String>(); // Take last 5 chars
    println!("   ✓ Code: {}", invite_code);

    // Step 4: Derive membership keypair using HKDF(hash + code)
    println!("4️⃣  Deriving membership principal...");
    use hkdf::Hkdf;
    use sha2::Sha256;

    let ikm = format!("{}{}", invitation_hash, invite_code);
    let hk = Hkdf::<Sha256>::new(None, ikm.as_bytes());
    let mut okm = [0u8; 32];
    hk.expand(b"tonk-membership-v1", &mut okm)
        .map_err(|e| anyhow::anyhow!("HKDF expand failed: {:?}", e))?;

    let membership_keypair = Keypair::from_bytes(&okm);
    let membership_did = membership_keypair.to_did_key();
    println!("   ✓ Membership: {}", membership_did);

    // Step 5: Create delegation from operator → membership
    println!("5️⃣  Creating operator → membership delegation...");
    let membership_payload = DelegationPayload {
        iss: operator_did.clone(),
        aud: membership_did.clone(),
        cmd: "/".to_string(),
        sub: Some(space_did.clone()),
        exp: i64::MAX,
        pol: Vec::new(),
    };

    let membership_json = serde_json::to_string(&membership_payload)?;
    let membership_signature = operator.sign(membership_json.as_bytes());
    let operator_to_membership = Delegation {
        payload: membership_payload,
        signature: STANDARD.encode(membership_signature.to_bytes()),
    };

    // Step 6: Build delegation chain - we need space → authority and authority → operator
    println!("6️⃣  Building delegation chain...");

    // Find space → authority delegation
    let space_to_authority = find_delegation(&space_did, &authority.did)?
        .context("Space → authority delegation not found")?;

    // Find authority → operator delegation
    let authority_to_operator = find_delegation(&authority.did, &operator_did)?
        .context("Authority → operator delegation not found")?;

    let authorization_chain = vec![
        space_to_authority,
        authority_to_operator,
        operator_to_membership,
    ];
    println!("   ✓ Chain: space → authority → operator → membership");

    // Step 7: Create invite file
    println!("7️⃣  Creating invite file...");
    let invite_file = InviteFile {
        secret: invitation_hash,
        code: invite_code,
        authorization: authorization_chain,
    };

    let invite_filename = format!("{}.invite", space_meta.name.replace(" ", "_"));
    let invite_json = serde_json::to_string_pretty(&invite_file)?;
    fs::write(&invite_filename, invite_json)?;

    println!("\n✅ Invitation created!");
    println!("   File: {}", invite_filename);
    println!("   Share this file with {} to grant them access\n", email);

    Ok(())
}

/// Find a delegation from issuer to audience for a specific subject
fn find_delegation(issuer: &str, audience: &str) -> Result<Option<Delegation>> {
    let home = crate::util::home_dir().context("Could not determine home directory")?;
    let access_dir = home.join(".tonk").join("access").join(audience).join(issuer);

    if !access_dir.exists() {
        return Ok(None);
    }

    // Find the most recent valid delegation
    let mut delegations = Vec::new();
    for entry in fs::read_dir(&access_dir)? {
        let entry = entry?;
        let path = entry.path();

        if !path.is_file() || path.extension().and_then(|e| e.to_str()) != Some("json") {
            continue;
        }

        if let Ok(json) = fs::read_to_string(&path) {
            if let Ok(delegation) = serde_json::from_str::<Delegation>(&json) {
                if delegation.is_valid() {
                    delegations.push(delegation);
                }
            }
        }
    }

    // Return the one with the latest expiration
    delegations.sort_by(|a, b| b.payload.exp.cmp(&a.payload.exp));
    Ok(delegations.into_iter().next())
}

/// Join a space using an invitation file
pub async fn join(invite_path: String, _profile_name: Option<String>) -> Result<()> {
    println!("🔗 Joining space with invitation\n");

    // Step 1: Read and parse invite file
    println!("1️⃣  Reading invite file...");
    let invite_data = fs::read_to_string(&invite_path)
        .context("Failed to read invite file")?;
    let invite: InviteFile = serde_json::from_str(&invite_data)
        .context("Failed to parse invite file")?;
    println!("   ✓ Loaded invitation");

    // Extract space DID from authorization chain
    let space_did = invite.authorization.first()
        .context("Authorization chain is empty")?
        .payload.iss.clone();

    // Extract operator → membership delegation (last in chain)
    let operator_to_membership = invite.authorization.last()
        .context("Authorization chain is empty")?;

    println!("   Space DID: {}", space_did);

    // Step 2: Reconstruct membership keypair
    println!("2️⃣  Reconstructing membership keypair...");
    use hkdf::Hkdf;
    use sha2::Sha256;

    let ikm = format!("{}{}", invite.secret, invite.code);
    let hk = Hkdf::<Sha256>::new(None, ikm.as_bytes());
    let mut okm = [0u8; 32];
    hk.expand(b"tonk-membership-v1", &mut okm)
        .map_err(|e| anyhow::anyhow!("HKDF expand failed: {:?}", e))?;

    let membership_keypair = Keypair::from_bytes(&okm);
    let reconstructed_membership_did = membership_keypair.to_did_key();
    println!("   ✓ Reconstructed: {}", reconstructed_membership_did);

    // Step 3: Verify membership DID matches authorization chain
    println!("3️⃣  Verifying membership principal...");
    let expected_membership_did = &operator_to_membership.payload.aud;

    if &reconstructed_membership_did != expected_membership_did {
        anyhow::bail!(
            "Membership verification failed!\n   Expected: {}\n   Got: {}",
            expected_membership_did,
            reconstructed_membership_did
        );
    }
    println!("   ✓ Membership verified!");

    // Step 4: Get active authority to delegate to
    println!("4️⃣  Getting active authority...");
    let authority = authority::get_active_authority()?
        .context("No active authority. Please run 'tonk login' first")?;
    println!("   ✓ Authority: {}", authority.did);

    // Step 5: Create membership → authority delegation
    println!("5️⃣  Creating membership → authority delegation...");
    let membership_to_authority_payload = DelegationPayload {
        iss: reconstructed_membership_did.clone(),
        aud: authority.did.clone(),
        cmd: "/".to_string(),
        sub: Some(space_did.clone()),
        exp: i64::MAX,
        pol: Vec::new(),
    };

    let membership_json = serde_json::to_string(&membership_to_authority_payload)?;
    let membership_signature = membership_keypair.sign(membership_json.as_bytes());
    let membership_to_authority = Delegation {
        payload: membership_to_authority_payload,
        signature: STANDARD.encode(membership_signature.to_bytes()),
    };
    println!("   ✓ Delegation created");

    // Step 6: Import all delegations to local access directory
    println!("6️⃣  Importing delegation chain...");
    let home = crate::util::home_dir().context("Could not determine home directory")?;

    // Import each delegation in the authorization chain
    for (i, delegation) in invite.authorization.iter().enumerate() {
        let aud = &delegation.payload.aud;
        let iss = &delegation.payload.iss;

        let access_dir = home.join(".tonk").join("access").join(aud).join(iss);
        fs::create_dir_all(&access_dir)?;

        let hash = delegation.hash();
        let filename = format!("{}-{}.json", delegation.payload.exp, hash);
        let delegation_path = access_dir.join(filename);

        fs::write(&delegation_path, serde_json::to_string_pretty(delegation)?)?;
        println!("   ✓ Imported delegation {} of {}", i + 1, invite.authorization.len());
    }

    // Import the membership → authority delegation
    let membership_access_dir = home
        .join(".tonk")
        .join("access")
        .join(&authority.did)
        .join(&reconstructed_membership_did);
    fs::create_dir_all(&membership_access_dir)?;

    let membership_hash = membership_to_authority.hash();
    let membership_filename = format!("{}-{}.json", membership_to_authority.payload.exp, membership_hash);
    let membership_path = membership_access_dir.join(membership_filename);
    fs::write(&membership_path, serde_json::to_string_pretty(&membership_to_authority)?)?;
    println!("   ✓ Imported membership → authority delegation");

    // Step 7: Add space to active session
    println!("7️⃣  Adding space to session...");
    crate::state::add_space_to_session(&authority.did, &space_did)?;
    crate::state::set_active_space(&authority.did, &space_did)?;
    println!("   ✓ Space added to session");

    // Load or create space metadata
    if let Ok(Some(meta)) = crate::metadata::SpaceMetadata::load(&space_did) {
        println!("\n✅ Successfully joined space!");
        println!("   Space: {}", meta.name);
        println!("   DID: {}", space_did);
        println!("   Membership: {}", reconstructed_membership_did);
        println!("   Authority: {}\n", authority.did);
    } else {
        println!("\n✅ Successfully joined space!");
        println!("   DID: {}", space_did);
        println!("   Membership: {}", reconstructed_membership_did);
        println!("   Authority: {}\n", authority.did);
    }

    Ok(())
}<|MERGE_RESOLUTION|>--- conflicted
+++ resolved
@@ -1,18 +1,14 @@
 use crate::authority;
 use crate::crypto::Keypair;
-<<<<<<< HEAD
-use crate::delegation::{Delegation, DelegationPayload};
+use crate::delegation::{Delegation, keypair_to_signer};
 use crate::keystore::Keystore;
-=======
-use crate::delegation::{self, Delegation};
-use crate::profile;
->>>>>>> debd5c2a
 use anyhow::{Context, Result};
-use base64::{engine::general_purpose::STANDARD, Engine};
 use serde::{Deserialize, Serialize};
 use std::collections::HashMap;
 use std::fs;
 use std::io::{self, Write};
+use ucan_core::{Delegation as UcanDelegation, delegation::subject::DelegatedSubject};
+use ucan_core::did::Ed25519Did;
 
 /// Format time remaining until expiration
 fn format_time_remaining(exp: i64) -> String {
@@ -266,107 +262,30 @@
     space_did: &str,
     owner_did: &str,
 ) -> Result<()> {
-    // Create delegation payload: Space → Owner with full access
-    let payload = DelegationPayload {
-        iss: space_did.to_string(),
-        aud: owner_did.to_string(),
-        cmd: "/".to_string(), // Full access
-        sub: Some(space_did.to_string()), // Subject is the space itself
-        exp: i64::MAX, // Never expires (permanent ownership)
-        pol: Vec::new(),
-    };
-
-    // Sign the payload
-    let payload_json = serde_json::to_string(&payload)?;
-    let signature_obj = space_keypair.sign(payload_json.as_bytes());
-    let signature = STANDARD.encode(signature_obj.to_bytes());
-
-    // Create delegation
-    let delegation = Delegation {
-        payload,
-        signature,
-    };
-
-    // Verify the signature
-    delegation.verify().context("Failed to verify delegation signature")?;
-
-    // Save delegation to owner's access directory
-    // This goes to: ~/.tonk/access/{owner_did}/{space_did}/{exp}-{hash}.json
-    let home = crate::util::home_dir().context("Could not determine home directory")?;
-    let owner_access_dir = home
-        .join(".tonk")
-        .join("access")
-        .join(owner_did)
-        .join(space_did);
-
-    fs::create_dir_all(&owner_access_dir)?;
-
-    let hash = delegation.hash();
-    let filename = format!("{}-{}.json", delegation.payload.exp, hash);
-    let delegation_path = owner_access_dir.join(filename);
-
-<<<<<<< HEAD
-    let delegation_json = serde_json::to_string_pretty(&delegation)?;
-    fs::write(&delegation_path, delegation_json)?;
-=======
-    // Save space configuration
-    space_config
-        .save()
-        .context("Failed to save space configuration")?;
-
-    // Save space keypair
-    space_config
-        .save_keypair(&space_keypair)
-        .context("Failed to save space keypair")?;
-
-    let path: PathBuf = space_config.space_dir()?;
-    println!("   Saved to:  {}\n", path.display());
-
-    // Update global config to set this as the active space
-    let mut global_config: GlobalConfig =
-        GlobalConfig::load().context("Failed to load global config")?;
-
-    global_config.active_space = Some(space_id);
-    global_config
-        .save()
-        .context("Failed to save global config")?;
-
-    println!("✅ Space created and set as active!\n");
-
-    // Step 1: Get or create the active profile (derive from authority if needed)
-    println!("🔐 Setting up ownership delegation...\n");
-    let (profile, profile_keypair) = profile::get_or_create_default()
-        .context("Failed to get or create profile")?;
-
-    println!("👤 Profile DID: {}", profile.did);
-    println!("   Profile ID:  {}\n", profile.id);
-
-    // Step 2: Create UCAN delegation: Space DID → Profile DID with full capabilities
-    let ownership_delegation = delegation::create_ownership_delegation(
-        &space_keypair,
-        &profile_keypair,
-        &space_keypair,
-    )
-    .context("Failed to create ownership delegation")?;
-
-    // Step 3: Save the delegation
-    let cli_delegation = Delegation::from_ucan(ownership_delegation);
-    cli_delegation
-        .save()
-        .context("Failed to save ownership delegation")?;
-
-    println!();
-
-    // Step 4: Discard the space private key after delegation
-    let key_path = space_config.space_dir()?.join("key.json");
-    if key_path.exists() {
-        fs::remove_file(&key_path).context("Failed to delete space private key")?;
-        println!("🔒 Space private key deleted (access via delegation only)\n");
-    }
-
-    println!("✅ Ownership delegation complete!");
-    println!("   You now have full access to this space via your profile.\n");
->>>>>>> debd5c2a
+    // Parse owner DID
+    let owner_did_parsed: Ed25519Did = owner_did.parse()
+        .map_err(|e| anyhow::anyhow!("Failed to parse owner DID: {:?}", e))?;
+
+    // Parse space DID for subject
+    let space_did_parsed: Ed25519Did = space_did.parse()
+        .map_err(|e| anyhow::anyhow!("Failed to parse space DID: {:?}", e))?;
+
+    // Create delegation using ucan_core builder: Space → Owner with full access
+    let issuer_signer = keypair_to_signer(space_keypair);
+
+    let ucan_delegation: UcanDelegation<Ed25519Did> = UcanDelegation::builder()
+        .issuer(issuer_signer)
+        .audience(owner_did_parsed)
+        .subject(DelegatedSubject::Specific(space_did_parsed))
+        .command(vec!["/".to_string()]) // Full access
+        .try_build()
+        .map_err(|e| anyhow::anyhow!("Failed to build delegation: {}", e))?;
+
+    // Wrap in our Delegation type
+    let delegation = Delegation::from_ucan(ucan_delegation);
+
+    // Save delegation
+    delegation.save()?;
 
     Ok(())
 }
@@ -432,35 +351,30 @@
 
     // Step 1: Create delegation from operator → did:mailto (invitation)
     println!("1️⃣  Creating invitation delegation...");
-    let invitation_payload = DelegationPayload {
-        iss: operator_did.clone(),
-        aud: invitee_did.clone(),
-        cmd: "/".to_string(),
-        sub: Some(space_did.clone()),
-        exp: i64::MAX, // Never expires
-        pol: Vec::new(),
-    };
-
-    let invitation_json = serde_json::to_string(&invitation_payload)?;
-    let invitation_signature = operator.sign(invitation_json.as_bytes());
-    let invitation = Delegation {
-        payload: invitation_payload,
-        signature: STANDARD.encode(invitation_signature.to_bytes()),
-    };
-
-    // Step 2: Store invitation under ~/.tonk/access/did:mailto:.../did:key:space/...
+
+    // Parse DIDs
+    let invitee_did_parsed: Ed25519Did = invitee_did.parse()
+        .map_err(|e| anyhow::anyhow!("Failed to parse invitee DID: {:?}", e))?;
+    let space_did_parsed: Ed25519Did = space_did.parse()
+        .map_err(|e| anyhow::anyhow!("Failed to parse space DID: {:?}", e))?;
+
+    // Build delegation using ucan_core
+    let operator_signer = keypair_to_signer(&operator);
+    let invitation_ucan: UcanDelegation<Ed25519Did> = UcanDelegation::builder()
+        .issuer(operator_signer)
+        .audience(invitee_did_parsed)
+        .subject(DelegatedSubject::Specific(space_did_parsed))
+        .command(vec!["/".to_string()])
+        .try_build()
+        .map_err(|e| anyhow::anyhow!("Failed to build invitation: {}", e))?;
+
+    let invitation = Delegation::from_ucan(invitation_ucan);
+
+    // Step 2: Store invitation
     println!("2️⃣  Storing invitation...");
-    let invitation_hash = invitation.hash();
-    let home = crate::util::home_dir().context("Could not determine home directory")?;
-    let invitation_dir = home
-        .join(".tonk")
-        .join("access")
-        .join(&invitee_did)
-        .join(&space_did);
-    fs::create_dir_all(&invitation_dir)?;
-
-    let invitation_path = invitation_dir.join(format!("{}-{}.json", invitation.payload.exp, invitation_hash));
-    fs::write(&invitation_path, serde_json::to_string_pretty(&invitation)?)?;
+    invitation.save()?;
+    let invitation_hash_bytes = invitation.hash_bytes()?;
+    let invitation_hash = hex::encode(&invitation_hash_bytes);
     println!("   ✓ Saved invitation");
 
     // Step 3: Generate invite code - sign hash with operator key, take last 5 chars in base58btc
@@ -489,21 +403,22 @@
 
     // Step 5: Create delegation from operator → membership
     println!("5️⃣  Creating operator → membership delegation...");
-    let membership_payload = DelegationPayload {
-        iss: operator_did.clone(),
-        aud: membership_did.clone(),
-        cmd: "/".to_string(),
-        sub: Some(space_did.clone()),
-        exp: i64::MAX,
-        pol: Vec::new(),
-    };
-
-    let membership_json = serde_json::to_string(&membership_payload)?;
-    let membership_signature = operator.sign(membership_json.as_bytes());
-    let operator_to_membership = Delegation {
-        payload: membership_payload,
-        signature: STANDARD.encode(membership_signature.to_bytes()),
-    };
+
+    // Parse membership DID
+    let membership_did_parsed: Ed25519Did = membership_did.parse()
+        .map_err(|e| anyhow::anyhow!("Failed to parse membership DID: {:?}", e))?;
+
+    // Build delegation using ucan_core
+    let operator_signer2 = keypair_to_signer(&operator);
+    let membership_ucan: UcanDelegation<Ed25519Did> = UcanDelegation::builder()
+        .issuer(operator_signer2)
+        .audience(membership_did_parsed)
+        .subject(DelegatedSubject::Specific(space_did_parsed))
+        .command(vec!["/".to_string()])
+        .try_build()
+        .map_err(|e| anyhow::anyhow!("Failed to build membership delegation: {}", e))?;
+
+    let operator_to_membership = Delegation::from_ucan(membership_ucan);
 
     // Step 6: Build delegation chain - we need space → authority and authority → operator
     println!("6️⃣  Building delegation chain...");
@@ -557,12 +472,12 @@
         let entry = entry?;
         let path = entry.path();
 
-        if !path.is_file() || path.extension().and_then(|e| e.to_str()) != Some("json") {
+        if !path.is_file() || path.extension().and_then(|e| e.to_str()) != Some("cbor") {
             continue;
         }
 
-        if let Ok(json) = fs::read_to_string(&path) {
-            if let Ok(delegation) = serde_json::from_str::<Delegation>(&json) {
+        if let Ok(cbor_bytes) = fs::read(&path) {
+            if let Ok(delegation) = Delegation::from_cbor_bytes(&cbor_bytes) {
                 if delegation.is_valid() {
                     delegations.push(delegation);
                 }
@@ -571,7 +486,11 @@
     }
 
     // Return the one with the latest expiration
-    delegations.sort_by(|a, b| b.payload.exp.cmp(&a.payload.exp));
+    delegations.sort_by(|a, b| {
+        let exp_a = a.expiration().unwrap_or(0);
+        let exp_b = b.expiration().unwrap_or(0);
+        exp_b.cmp(&exp_a)
+    });
     Ok(delegations.into_iter().next())
 }
 
@@ -590,7 +509,7 @@
     // Extract space DID from authorization chain
     let space_did = invite.authorization.first()
         .context("Authorization chain is empty")?
-        .payload.iss.clone();
+        .issuer();
 
     // Extract operator → membership delegation (last in chain)
     let operator_to_membership = invite.authorization.last()
@@ -615,9 +534,9 @@
 
     // Step 3: Verify membership DID matches authorization chain
     println!("3️⃣  Verifying membership principal...");
-    let expected_membership_did = &operator_to_membership.payload.aud;
-
-    if &reconstructed_membership_did != expected_membership_did {
+    let expected_membership_did = operator_to_membership.audience();
+
+    if reconstructed_membership_did != expected_membership_did {
         anyhow::bail!(
             "Membership verification failed!\n   Expected: {}\n   Got: {}",
             expected_membership_did,
@@ -634,55 +553,37 @@
 
     // Step 5: Create membership → authority delegation
     println!("5️⃣  Creating membership → authority delegation...");
-    let membership_to_authority_payload = DelegationPayload {
-        iss: reconstructed_membership_did.clone(),
-        aud: authority.did.clone(),
-        cmd: "/".to_string(),
-        sub: Some(space_did.clone()),
-        exp: i64::MAX,
-        pol: Vec::new(),
-    };
-
-    let membership_json = serde_json::to_string(&membership_to_authority_payload)?;
-    let membership_signature = membership_keypair.sign(membership_json.as_bytes());
-    let membership_to_authority = Delegation {
-        payload: membership_to_authority_payload,
-        signature: STANDARD.encode(membership_signature.to_bytes()),
-    };
+
+    // Parse DIDs
+    let authority_did_parsed: Ed25519Did = authority.did.parse()
+        .map_err(|e| anyhow::anyhow!("Failed to parse authority DID: {:?}", e))?;
+    let space_did_parsed: Ed25519Did = space_did.parse()
+        .map_err(|e| anyhow::anyhow!("Failed to parse space DID: {:?}", e))?;
+
+    // Build delegation using ucan_core
+    let membership_signer = keypair_to_signer(&membership_keypair);
+    let membership_to_authority_ucan: UcanDelegation<Ed25519Did> = UcanDelegation::builder()
+        .issuer(membership_signer)
+        .audience(authority_did_parsed)
+        .subject(DelegatedSubject::Specific(space_did_parsed))
+        .command(vec!["/".to_string()])
+        .try_build()
+        .map_err(|e| anyhow::anyhow!("Failed to build membership delegation: {}", e))?;
+
+    let membership_to_authority = Delegation::from_ucan(membership_to_authority_ucan);
     println!("   ✓ Delegation created");
 
     // Step 6: Import all delegations to local access directory
     println!("6️⃣  Importing delegation chain...");
-    let home = crate::util::home_dir().context("Could not determine home directory")?;
 
     // Import each delegation in the authorization chain
     for (i, delegation) in invite.authorization.iter().enumerate() {
-        let aud = &delegation.payload.aud;
-        let iss = &delegation.payload.iss;
-
-        let access_dir = home.join(".tonk").join("access").join(aud).join(iss);
-        fs::create_dir_all(&access_dir)?;
-
-        let hash = delegation.hash();
-        let filename = format!("{}-{}.json", delegation.payload.exp, hash);
-        let delegation_path = access_dir.join(filename);
-
-        fs::write(&delegation_path, serde_json::to_string_pretty(delegation)?)?;
+        delegation.save()?;
         println!("   ✓ Imported delegation {} of {}", i + 1, invite.authorization.len());
     }
 
     // Import the membership → authority delegation
-    let membership_access_dir = home
-        .join(".tonk")
-        .join("access")
-        .join(&authority.did)
-        .join(&reconstructed_membership_did);
-    fs::create_dir_all(&membership_access_dir)?;
-
-    let membership_hash = membership_to_authority.hash();
-    let membership_filename = format!("{}-{}.json", membership_to_authority.payload.exp, membership_hash);
-    let membership_path = membership_access_dir.join(membership_filename);
-    fs::write(&membership_path, serde_json::to_string_pretty(&membership_to_authority)?)?;
+    membership_to_authority.save()?;
     println!("   ✓ Imported membership → authority delegation");
 
     // Step 7: Add space to active session
