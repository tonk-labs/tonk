use crate::crypto::Keypair;
use chrono::{DateTime, Utc};
use ed25519_dalek::SigningKey;
use serde::{Deserialize, Serialize};
use serde_ipld_dagcbor::EncodeError;
use sha2::{Digest, Sha256};
use std::fs;
use std::path::PathBuf;
use std::{collections::TryReserveError, convert::Infallible};
use thiserror::Error;
use ucan_core::did::{Ed25519Did, Ed25519Signer};
use ucan_core::time::timestamp::Timestamp;
use ucan_core::{Delegation as UcanDelegation, delegation::subject::DelegatedSubject};

#[derive(Error, Debug)]
pub enum DelegationError {
    #[error("IO error: {0}")]
    IoError(#[from] std::io::Error),

    #[error("Serialization error: {0}")]
    SerializationError(#[from] serde_json::Error),

    #[error("CBOR serialization error: {0}")]
    CborError(#[from] serde_ipld_dagcbor::DecodeError<Infallible>),

    #[error("CBOR encoding error: {0}")]
    CborEncodeError(String),

    #[error("Delegation not found")]
    NotFound,

    #[error("Invalid delegation: {0}")]
    InvalidDelegation(String),

    #[error("Delegation expired")]
    Expired,

    #[error("Delegation not yet valid (notBefore in future)")]
    NotYetValid,

    #[error("Base64 decode error: {0}")]
    Base64Error(#[from] base64::DecodeError),
}

/// Metadata about how a delegation was obtained
#[derive(Debug, Clone, Serialize, Deserialize)]
pub struct DelegationMetadata {
    /// URL of the site/service that issued the delegation
    pub site: String,

    /// Timestamp when the delegation was received
    pub received_at: DateTime<Utc>,

    /// Whether the site was local (served by CLI) or remote
    pub is_local: bool,

    /// Additional metadata
    #[serde(default)]
    pub extra: serde_json::Value,
}

/// Wrapper around ucan_core::Delegation with storage and validation methods
#[derive(Debug, Clone)]
pub struct Delegation(UcanDelegation<Ed25519Did>);

impl Delegation {
    /// Create from a UCAN delegation
    pub fn from_ucan(delegation: UcanDelegation<Ed25519Did>) -> Self {
        Self(delegation)
    }

    /// Get the inner UCAN delegation
    pub fn inner(&self) -> &UcanDelegation<Ed25519Did> {
        &self.0
    }

    /// Deserialize from DAG-CBOR bytes
    pub fn from_cbor_bytes(bytes: &[u8]) -> Result<Self, DelegationError> {
        let delegation: UcanDelegation<Ed25519Did> = serde_ipld_dagcbor::from_slice(bytes)?;
        Ok(Self(delegation))
    }

    /// Serialize to DAG-CBOR bytes
    pub fn to_cbor_bytes(&self) -> Result<Vec<u8>, DelegationError> {
        serde_ipld_dagcbor::to_vec(&self.0).map_err(|e: EncodeError<TryReserveError>| {
            DelegationError::CborEncodeError(e.to_string())
        })
    }

    /// Check if the delegation is still valid (not expired and notBefore passed)
    pub fn is_valid(&self) -> bool {
        let now = chrono::Utc::now().timestamp() as u64;

        // Check expiration
        if let Some(exp) = self.0.expiration() {
            let exp_secs = exp.to_unix();
            if exp_secs <= now {
                return false;
            }
        }

        // Check notBefore
        if let Some(nbf) = self.0.not_before() {
            let nbf_secs = nbf.to_unix();
            if nbf_secs > now {
                return false;
            }
        }

        true
    }

    /// Get the audience (operator DID)
    pub fn audience(&self) -> String {
        self.0.audience().to_string()
    }

    /// Get the issuer (authority DID)
    pub fn issuer(&self) -> String {
        self.0.issuer().to_string()
    }

    /// Get the subject
    pub fn subject(&self) -> &DelegatedSubject<Ed25519Did> {
        self.0.subject()
    }

    /// Check if this is a powerline delegation (subject is *)
    pub fn is_powerline(&self) -> bool {
        matches!(self.0.subject(), DelegatedSubject::Any)
    }

    /// Get the command as a slash-separated string
    pub fn command_str(&self) -> String {
        self.0.command().join("/")
    }

    /// Get the commands
    pub fn command(&self) -> &Vec<String> {
        self.0.command()
    }

    /// Get expiration timestamp (Unix epoch seconds)
    pub fn expiration(&self) -> Option<i64> {
        self.0.expiration().map(|ts: Timestamp| ts.to_unix() as i64)
    }

<<<<<<< HEAD
    /// Calculate hash of the delegation
    pub fn hash(&self) -> String {
        let json = serde_json::to_string(self).unwrap_or_default();
=======
    /// Calculate hash of the delegation (for storage path)
    fn hash(&self) -> Result<String, DelegationError> {
        let cbor_bytes = self.to_cbor_bytes()?;
>>>>>>> debd5c2a
        let mut hasher = Sha256::new();
        hasher.update(&cbor_bytes);
        let result = hasher.finalize();
        Ok(hex::encode(result))
    }

    /// Get the delegation storage path based on delegation fields
    fn storage_path(&self) -> Result<PathBuf, DelegationError> {
<<<<<<< HEAD
        let home = crate::util::home_dir().ok_or_else(|| {
=======
        let home: PathBuf = dirs::home_dir().ok_or_else(|| {
>>>>>>> debd5c2a
            DelegationError::IoError(std::io::Error::new(
                std::io::ErrorKind::NotFound,
                "Could not determine home directory",
            ))
        })?;

        // Build path: ~/.tonk/access/{aud}/{sub or iss}/{exp}-{hash}.cbor
        let audience = self.audience();
        let access_dir = home.join(".tonk").join("access").join(&audience);

        let sub_dir = match self.subject() {
            DelegatedSubject::Specific(did) => {
                // Specific subject
                access_dir.join(did.to_string())
            }
            DelegatedSubject::Any => {
                // Powerline delegation - use issuer as directory name
                access_dir.join(self.issuer())
            }
        };

        // Create directory structure
        fs::create_dir_all(&sub_dir)?;

        let hash = self.hash()?;
        let exp = self.expiration().unwrap_or(0);
        let filename = format!("{}-{}.cbor", exp, hash);

        Ok(sub_dir.join(filename))
    }

    /// Save delegation to local storage (both CBOR and JSON)
    pub fn save(&self) -> Result<(), DelegationError> {
        let cbor_path: PathBuf = self.storage_path()?;

        // Save as DAG-CBOR (primary format)
        let cbor_bytes = self.to_cbor_bytes()?;
        fs::write(&cbor_path, cbor_bytes)?;
        println!("   Saved to: {}", cbor_path.display());

        // Save as JSON (for human inspection)
        let json_path = cbor_path.with_extension("json");
        let json = serde_json::to_string_pretty(&self.0)?;
        fs::write(&json_path, json)?;
        println!("   JSON export: {}", json_path.display());

        Ok(())
    }

    /// Save delegation with metadata
    pub fn save_with_metadata(&self, metadata: &DelegationMetadata) -> Result<(), DelegationError> {
        // Save the delegation first
        self.save()?;

        // Save metadata
<<<<<<< HEAD
        let home = crate::util::home_dir().ok_or_else(|| {
=======
        let home: PathBuf = dirs::home_dir().ok_or_else(|| {
>>>>>>> debd5c2a
            DelegationError::IoError(std::io::Error::new(
                std::io::ErrorKind::NotFound,
                "Could not determine home directory",
            ))
        })?;

        let hash: String = self.hash()?;
        let meta_dir = home.join(".tonk").join("meta").join(&hash);
        fs::create_dir_all(&meta_dir)?;

        let meta_path = meta_dir.join("site.json");
        let meta_json = serde_json::to_string_pretty(metadata)?;
        fs::write(&meta_path, meta_json)?;

        println!("   Metadata saved to: {}", meta_path.display());
        Ok(())
    }

    /// Load metadata for this delegation
    pub fn load_metadata(&self) -> Result<Option<DelegationMetadata>, DelegationError> {
<<<<<<< HEAD
        let home = crate::util::home_dir().ok_or_else(|| {
=======
        let home: PathBuf = dirs::home_dir().ok_or_else(|| {
>>>>>>> debd5c2a
            DelegationError::IoError(std::io::Error::new(
                std::io::ErrorKind::NotFound,
                "Could not determine home directory",
            ))
        })?;

        let hash = self.hash()?;
        let meta_path = home
            .join(".tonk")
            .join("meta")
            .join(&hash)
            .join("site.json");

        if !meta_path.exists() {
            return Ok(None);
        }

        let json = fs::read_to_string(meta_path)?;
        let metadata: DelegationMetadata = serde_json::from_str(&json)?;
        Ok(Some(metadata))
    }

    /// Load delegation from CBOR file (for future use)
    #[allow(dead_code)]
    pub fn load(
        aud: &str,
        sub: Option<&str>,
        exp: i64,
        hash: &str,
    ) -> Result<Self, DelegationError> {
<<<<<<< HEAD
        let home = crate::util::home_dir().ok_or_else(|| {
=======
        let home: PathBuf = dirs::home_dir().ok_or_else(|| {
>>>>>>> debd5c2a
            DelegationError::IoError(std::io::Error::new(
                std::io::ErrorKind::NotFound,
                "Could not determine home directory",
            ))
        })?;

        let access_dir = home.join(".tonk").join("access").join(aud);
        let sub_dir = if let Some(sub) = sub {
            access_dir.join(sub)
        } else {
            access_dir.join("*")
        };

        let filename = format!("{}-{}.cbor", exp, hash);
        let path = sub_dir.join(filename);

        if !path.exists() {
            return Err(DelegationError::NotFound);
        }

        let cbor_bytes = fs::read(path)?;
        Self::from_cbor_bytes(&cbor_bytes)
    }

    /// Delete the stored delegation (for future use)
    #[allow(dead_code)]
    pub fn delete(&self) -> Result<(), DelegationError> {
        let cbor_path: PathBuf = self.storage_path()?;
        let json_path = cbor_path.with_extension("json");

        if cbor_path.exists() {
            fs::remove_file(cbor_path)?;
        }
        if json_path.exists() {
            fs::remove_file(json_path)?;
        }
        Ok(())
    }

    /// Get the delegation hash as bytes
    /// This is used as a stable, deterministic identifier for the delegation
    ///
    /// Used for deriving membership keys from invitations
    pub fn hash_bytes(&self) -> Result<Vec<u8>, DelegationError> {
        let hash = self.hash()?;
        Ok(hex::decode(&hash).expect("hash is valid hex"))
    }
}

/// Convert a Keypair to an Ed25519Signer (for signing delegations)
pub fn keypair_to_signer(keypair: &Keypair) -> Ed25519Signer {
    let signing_key = SigningKey::from_bytes(&keypair.to_bytes());
    Ed25519Signer::new(signing_key)
}

/// Convert a Keypair to an Ed25519Did (for audience/subject)
pub fn keypair_to_did(keypair: &Keypair) -> Ed25519Did {
    let verifying_key = keypair.verifying_key();
    verifying_key.into()
}

/// Create an ownership delegation (full access to a space)
/// This is used when creating a space: Space DID → Profile DID
pub fn create_ownership_delegation(
    issuer_keypair: &Keypair,
    audience_keypair: &Keypair,
    subject_keypair: &Keypair,
) -> Result<UcanDelegation<Ed25519Did>, DelegationError> {
    let issuer_signer = keypair_to_signer(issuer_keypair);
    let audience_did = keypair_to_did(audience_keypair);
    let subject_did = keypair_to_did(subject_keypair);

    UcanDelegation::builder()
        .issuer(issuer_signer)
        .audience(audience_did)
        .subject(DelegatedSubject::Specific(subject_did))
        .command(vec!["read".to_string(), "write".to_string()])
        .try_build()
        .map_err(|e| DelegationError::InvalidDelegation(e.to_string()))
}

/// Create a capability delegation with specific permissions
/// Commands: "read", "write", or both
pub fn create_capability_delegation(
    issuer_keypair: &Keypair,
    audience_did: Ed25519Did,
    subject_did: Ed25519Did,
    capabilities: &[&str],
) -> Result<UcanDelegation<Ed25519Did>, DelegationError> {
    let issuer_signer = keypair_to_signer(issuer_keypair);
    let command: Vec<String> = capabilities.iter().map(|s| s.to_string()).collect();

    UcanDelegation::builder()
        .issuer(issuer_signer)
        .audience(audience_did)
        .subject(DelegatedSubject::Specific(subject_did))
        .command(command)
        .try_build()
        .map_err(|e| DelegationError::InvalidDelegation(e.to_string()))
}

/// Create a read-only delegation
pub fn create_read_delegation(
    issuer_keypair: &Keypair,
    audience_did: Ed25519Did,
    subject_did: Ed25519Did,
) -> Result<UcanDelegation<Ed25519Did>, DelegationError> {
    create_capability_delegation(issuer_keypair, audience_did, subject_did, &["read"])
}

/// Create a read-write delegation
pub fn create_read_write_delegation(
    issuer_keypair: &Keypair,
    audience_did: Ed25519Did,
    subject_did: Ed25519Did,
) -> Result<UcanDelegation<Ed25519Did>, DelegationError> {
    create_capability_delegation(
        issuer_keypair,
        audience_did,
        subject_did,
        &["read", "write"],
    )
}

// Implement Serialize/Deserialize by delegating to inner type
impl Serialize for Delegation {
    fn serialize<S>(&self, serializer: S) -> Result<S::Ok, S::Error>
    where
        S: serde::Serializer,
    {
        self.0.serialize(serializer)
    }
}

impl<'de> Deserialize<'de> for Delegation {
    fn deserialize<D>(deserializer: D) -> Result<Self, D::Error>
    where
        D: serde::Deserializer<'de>,
    {
        let delegation = UcanDelegation::<Ed25519Did>::deserialize(deserializer)?;
        Ok(Self(delegation))
    }
}<|MERGE_RESOLUTION|>--- conflicted
+++ resolved
@@ -145,15 +145,9 @@
         self.0.expiration().map(|ts: Timestamp| ts.to_unix() as i64)
     }
 
-<<<<<<< HEAD
-    /// Calculate hash of the delegation
-    pub fn hash(&self) -> String {
-        let json = serde_json::to_string(self).unwrap_or_default();
-=======
     /// Calculate hash of the delegation (for storage path)
     fn hash(&self) -> Result<String, DelegationError> {
         let cbor_bytes = self.to_cbor_bytes()?;
->>>>>>> debd5c2a
         let mut hasher = Sha256::new();
         hasher.update(&cbor_bytes);
         let result = hasher.finalize();
@@ -162,11 +156,7 @@
 
     /// Get the delegation storage path based on delegation fields
     fn storage_path(&self) -> Result<PathBuf, DelegationError> {
-<<<<<<< HEAD
-        let home = crate::util::home_dir().ok_or_else(|| {
-=======
-        let home: PathBuf = dirs::home_dir().ok_or_else(|| {
->>>>>>> debd5c2a
+        let home: PathBuf = crate::util::home_dir().ok_or_else(|| {
             DelegationError::IoError(std::io::Error::new(
                 std::io::ErrorKind::NotFound,
                 "Could not determine home directory",
@@ -222,11 +212,7 @@
         self.save()?;
 
         // Save metadata
-<<<<<<< HEAD
-        let home = crate::util::home_dir().ok_or_else(|| {
-=======
-        let home: PathBuf = dirs::home_dir().ok_or_else(|| {
->>>>>>> debd5c2a
+        let home: PathBuf = crate::util::home_dir().ok_or_else(|| {
             DelegationError::IoError(std::io::Error::new(
                 std::io::ErrorKind::NotFound,
                 "Could not determine home directory",
@@ -247,11 +233,7 @@
 
     /// Load metadata for this delegation
     pub fn load_metadata(&self) -> Result<Option<DelegationMetadata>, DelegationError> {
-<<<<<<< HEAD
-        let home = crate::util::home_dir().ok_or_else(|| {
-=======
-        let home: PathBuf = dirs::home_dir().ok_or_else(|| {
->>>>>>> debd5c2a
+        let home: PathBuf = crate::util::home_dir().ok_or_else(|| {
             DelegationError::IoError(std::io::Error::new(
                 std::io::ErrorKind::NotFound,
                 "Could not determine home directory",
@@ -282,11 +264,7 @@
         exp: i64,
         hash: &str,
     ) -> Result<Self, DelegationError> {
-<<<<<<< HEAD
-        let home = crate::util::home_dir().ok_or_else(|| {
-=======
-        let home: PathBuf = dirs::home_dir().ok_or_else(|| {
->>>>>>> debd5c2a
+        let home: PathBuf = crate::util::home_dir().ok_or_else(|| {
             DelegationError::IoError(std::io::Error::new(
                 std::io::ErrorKind::NotFound,
                 "Could not determine home directory",
