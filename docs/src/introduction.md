--- conflicted
+++ resolved
@@ -42,14 +42,10 @@
 
 The entry route into Tonk is the **Tonk Hub**. The Tonk Hub is an Electron app that helps you manage your:
 
-<<<<<<< HEAD
+
 1. **Stores.** These are the services that store your data in an application-friendly way.
 2. **Apps.** These have access to your data stores.
-=======
-1. **Integrations.** These are the services that connect to your data, such as Google Calendar, Notion, and more. We currently have one ready-made integration into Google, and are working on more. *You can also build your own.*
-2. **Stores.** These are the services that store your data in an application-friendly way.
-3. **Apps.** These have access to your data stores.
->>>>>>> 2a33e4f2
+
 
 ![hub screenshot](./images/hub-screenshot.png)
 
